package org.openrndr.internal.gl3

import mu.KotlinLogging
import org.lwjgl.BufferUtils
import org.lwjgl.opengl.EXTTextureCompressionS3TC.*
import org.lwjgl.opengl.GL11.*
import org.lwjgl.opengl.GL12.*
import org.lwjgl.opengl.GL13.GL_TEXTURE0
import org.lwjgl.opengl.GL13.glActiveTexture
import org.lwjgl.opengl.GL14.GL_MIRRORED_REPEAT

import org.lwjgl.opengl.GL21.GL_SRGB8
import org.lwjgl.opengl.GL21.GL_SRGB8_ALPHA8
import org.lwjgl.opengl.GL30.*
import org.lwjgl.stb.STBImage
import org.lwjgl.stb.STBImageWrite
import org.openrndr.color.ColorRGBa
import org.openrndr.draw.MinifyingFilter
import java.net.URL
import java.nio.ByteBuffer
import java.nio.ByteOrder

import org.openrndr.draw.*
import java.io.File
import java.nio.Buffer

data class ConversionEntry(val format: ColorFormat, val type: ColorType, val glFormat: Int)

private val logger = KotlinLogging.logger {}

fun internalFormat(format: ColorFormat, type: ColorType): Int {
    val entries = arrayOf(
            ConversionEntry(ColorFormat.R, ColorType.UINT8, GL_R8),
            ConversionEntry(ColorFormat.R, ColorType.UINT16, GL_R16),
            ConversionEntry(ColorFormat.R, ColorType.FLOAT16, GL_R16F),
            ConversionEntry(ColorFormat.R, ColorType.FLOAT32, GL_R32F),
            ConversionEntry(ColorFormat.RG, ColorType.UINT8, GL_RG8),
            ConversionEntry(ColorFormat.RG, ColorType.FLOAT16, GL_RG16F),
            ConversionEntry(ColorFormat.RG, ColorType.FLOAT32, GL_RG32F),
            ConversionEntry(ColorFormat.RGB, ColorType.UINT8, GL_RGB8),
            ConversionEntry(ColorFormat.RGB, ColorType.FLOAT16, GL_RGB16F),
            ConversionEntry(ColorFormat.RGB, ColorType.FLOAT32, GL_RGB32F),
            ConversionEntry(ColorFormat.BGR, ColorType.UINT8, GL_RGB8),
            ConversionEntry(ColorFormat.RGBa, ColorType.UINT8, GL_RGBA8),
            ConversionEntry(ColorFormat.RGBa, ColorType.UINT16, GL_RGBA16),
            ConversionEntry(ColorFormat.RGBa, ColorType.FLOAT16, GL_RGBA16F),
            ConversionEntry(ColorFormat.RGBa, ColorType.FLOAT32, GL_RGBA32F),
            ConversionEntry(ColorFormat.R, ColorType.UINT8, GL_R8),
            ConversionEntry(ColorFormat.R, ColorType.FLOAT16, GL_R16F),
            ConversionEntry(ColorFormat.R, ColorType.FLOAT32, GL_R32F),
            ConversionEntry(ColorFormat.sRGB, ColorType.UINT8, GL_SRGB8),
            ConversionEntry(ColorFormat.sRGBa, ColorType.UINT8, GL_SRGB8_ALPHA8),
            ConversionEntry(ColorFormat.RGBa, ColorType.DXT1, GL_COMPRESSED_RGBA_S3TC_DXT1_EXT),
            ConversionEntry(ColorFormat.RGBa, ColorType.DXT3, GL_COMPRESSED_RGBA_S3TC_DXT3_EXT),
            ConversionEntry(ColorFormat.RGBa, ColorType.DXT5, GL_COMPRESSED_RGBA_S3TC_DXT5_EXT),
            ConversionEntry(ColorFormat.RGB, ColorType.DXT1, GL_COMPRESSED_RGB_S3TC_DXT1_EXT))

    for (entry in entries) {
        if (entry.format === format && entry.type === type) {
            return entry.glFormat
        }
    }

    throw Exception("no conversion entry for $format/$type")
}

@Suppress("MemberVisibilityCanBePrivate")
class ColorBufferShadowGL3(override val colorBuffer: ColorBufferGL3) : ColorBufferShadow {
    val size = colorBuffer.width * colorBuffer.height
    val elementSize = colorBuffer.format.componentCount * colorBuffer.type.componentSize
    override val buffer: ByteBuffer = BufferUtils.createByteBuffer(elementSize * size)

    override fun download() {
        logger.debug {
            "downloading colorbuffer into shadow"
        }
        (colorBuffer).read(buffer)
    }

    override fun upload() {
        (colorBuffer).write(buffer)
    }

    override fun destroy() {
        (colorBuffer).destroyShadow()
    }

    override fun write(x: Int, y: Int, color: ColorRGBa) {
        val ay = if (colorBuffer.flipV) y else colorBuffer.effectiveHeight - 1 - y
        val offset = (ay * colorBuffer.effectiveWidth + x) * colorBuffer.format.componentCount * colorBuffer.type.componentSize
        when (colorBuffer.type) {
            ColorType.UINT8 -> {
                val ir = (color.r * 255).coerceIn(0.0, 255.0).toByte()
                val ig = (color.g * 255).coerceIn(0.0, 255.0).toByte()
                val ib = (color.b * 255).coerceIn(0.0, 255.0).toByte()
                val ia = (color.a * 255).coerceIn(0.0, 255.0).toByte()
                buffer.put(offset, ir)
                buffer.put(offset + 1, ig)
                buffer.put(offset + 2, ib)
                if (colorBuffer.format.componentCount > 3) {
                    buffer.put(offset + 3, ia)
                }
            }
            ColorType.UINT16 -> {
                val ir = (color.r * 65535).coerceIn(0.0, 65535.0).toChar()
                val ig = (color.g * 65535).coerceIn(0.0, 65535.0).toChar()
                val ib = (color.b * 65335).coerceIn(0.0, 65535.0).toChar()
                val ia = (color.a * 65535).coerceIn(0.0, 65535.0).toChar()
                buffer.putChar(offset, ir)
                buffer.putChar(offset + 2, ig)
                buffer.putChar(offset + 4, ib)
                if (colorBuffer.format.componentCount > 3) {
                    buffer.putChar(offset + 6, ia)
                }
            }
            ColorType.FLOAT32 -> {
                buffer.putFloat(offset, color.r.toFloat())
                buffer.putFloat(offset + 4, color.g.toFloat())
                buffer.putFloat(offset + 8, color.b.toFloat())
                if (colorBuffer.format.componentCount > 3) {
                    buffer.putFloat(offset + 12, color.a.toFloat())
                }
            }
            else -> TODO("support for ${colorBuffer.type}")
        }
    }

    override fun read(x: Int, y: Int): ColorRGBa {
        val ay = if (colorBuffer.flipV) y else colorBuffer.effectiveHeight - 1 - y
        val offset = (ay * colorBuffer.effectiveWidth + x) * colorBuffer.format.componentCount * colorBuffer.type.componentSize
        return when (colorBuffer.type) {
            ColorType.UINT8 -> {
                val ir = buffer.get(offset).toInt() and 0xff
                val ig = buffer.get(offset + 1).toInt() and 0xff
                val ib = buffer.get(offset + 2).toInt() and 0xff
                val ia = if (colorBuffer.format == ColorFormat.RGBa) (buffer.get(offset + 3).toInt() and 0xff) else 255
                ColorRGBa(ir / 255.0, ig / 255.0, ib / 255.0, ia / 255.0)
            }
            ColorType.FLOAT32 -> {
                val fr = buffer.getFloat(offset)
                val fg = buffer.getFloat(offset + 4)
                val fb = buffer.getFloat(offset + 8)
                val fa = if (colorBuffer.format == ColorFormat.RGBa) (buffer.getFloat(offset + 12)) else 1.0f
                ColorRGBa(fr.toDouble(), fg.toDouble(), fb.toDouble(), fa.toDouble())
            }
            else -> TODO("support for ${colorBuffer.type}")
        }
    }

    override fun writer(): BufferWriter {
        return BufferWriterGL3(buffer)
    }
}


class ColorBufferDataGL3(val width: Int, val height: Int, val format: ColorFormat, val type: ColorType, var data: ByteBuffer?) {

    fun destroy() {
        val localData = data
        if (localData != null) {
            STBImage.stbi_image_free(localData)
            data = null
        }
    }

    companion object {
        fun fromUrl(urlString: String): ColorBufferDataGL3 {
            val url = URL(urlString)
            url.openStream().use {
                val byteArray = url.readBytes()
                if (byteArray.isEmpty()) {
                    throw RuntimeException("read 0 bytes from stream $urlString")
                }
                val buffer = BufferUtils.createByteBuffer(byteArray.size)

                (buffer as Buffer).rewind()
                buffer.put(byteArray)
                (buffer as Buffer).rewind()

                val wa = IntArray(1)
                val ha = IntArray(1)
                val ca = IntArray(1)
                STBImage.stbi_set_flip_vertically_on_load(true)
                STBImage.stbi_set_unpremultiply_on_load(false)
<<<<<<< HEAD

=======
>>>>>>> 165d06bd
                val data = STBImage.stbi_load_from_memory(buffer, wa, ha, ca, 0)

                if (data != null) {
                    var offset = 0
                    if (ca[0] == 4) {
<<<<<<< HEAD
                        for (y in 0 until ha[0])
                            for (x in 0 until wa[0]) {

=======
                        for (y in 0 until ha[0]) {
                            for (x in 0 until wa[0]) {
>>>>>>> 165d06bd
                                val a = (data.get(offset + 3).toInt() and 0xff).toDouble() / 255.0
                                val r = ((data.get(offset).toInt() and 0xff) * a).toByte()
                                val g = ((data.get(offset + 1).toInt() and 0xff) * a).toByte()
                                val b = ((data.get(offset + 2).toInt() and 0xff) * a).toByte()

                                data.put(offset, r)
                                data.put(offset + 1, g)
                                data.put(offset + 2, b)
                                offset += 4
                            }
<<<<<<< HEAD
=======
                        }
>>>>>>> 165d06bd
                    }
                }

                if (data != null) {
                    return ColorBufferDataGL3(wa[0], ha[0],
                            when (ca[0]) {
                                1 -> ColorFormat.R
                                2 -> ColorFormat.RG
                                3 -> ColorFormat.RGB
                                4 -> ColorFormat.RGBa
                                else -> throw Exception("invalid component count ${ca[0]}")
                            }
                            , ColorType.UINT8, data)
                } else {
                    throw RuntimeException("failed to load image $urlString")
                }
            }
        }

        fun fromFile(filename: String): ColorBufferDataGL3 {
            val byteArray = File(filename).readBytes()
            if (byteArray.isEmpty()) {
                throw RuntimeException("read 0 bytes from stream $filename")
            }
            val buffer = BufferUtils.createByteBuffer(byteArray.size)

            (buffer as Buffer).rewind()
            buffer.put(byteArray)
            (buffer as Buffer).rewind()

            val wa = IntArray(1)
            val ha = IntArray(1)
            val ca = IntArray(1)

            STBImage.stbi_set_flip_vertically_on_load(true)
            STBImage.stbi_set_unpremultiply_on_load(false)

            val data = STBImage.stbi_load_from_memory(buffer, wa, ha, ca, 0)
            if (data != null) {
                var offset = 0
                if (ca[0] == 4) {
                    for (y in 0 until ha[0]) {
                        for (x in 0 until wa[0]) {
                            val a = (data.get(offset + 3).toInt() and 0xff).toDouble() / 255.0
                            val r = ((data.get(offset).toInt() and 0xff) * a).toByte()
                            val g = ((data.get(offset + 1).toInt() and 0xff) * a).toByte()
                            val b = ((data.get(offset + 2).toInt() and 0xff) * a).toByte()

                            data.put(offset, r)
                            data.put(offset + 1, g)
                            data.put(offset + 2, b)
                            offset += 4
                        }
                    }
                }
            }

<<<<<<< HEAD
            if (data != null) {
                var offset = 0
                if (ca[0] == 4) {
                    for (y in 0 until ha[0])
                        for (x in 0 until wa[0]) {

                            val a = (data.get(offset + 3).toInt() and 0xff).toDouble() / 255.0
                            val r = ((data.get(offset).toInt() and 0xff) * a).toByte()
                            val g = ((data.get(offset + 1).toInt() and 0xff) * a).toByte()
                            val b = ((data.get(offset + 2).toInt() and 0xff) * a).toByte()

                            data.put(offset, r)
                            data.put(offset + 1, g)
                            data.put(offset + 2, b)
                            offset += 4

                        }
                }
            }

=======
>>>>>>> 165d06bd

            if (data != null) {
                return ColorBufferDataGL3(wa[0], ha[0],
                        when (ca[0]) {
                            1 -> ColorFormat.R
                            2 -> ColorFormat.RG
                            3 -> ColorFormat.RGB
                            4 -> ColorFormat.RGBa
                            else -> throw Exception("invalid component count ${ca[0]}")
                        }
                        , ColorType.UINT8, data)
            } else {
                throw RuntimeException("failed to load image $filename")
            }
        }
    }
}

@Suppress("MemberVisibilityCanBePrivate")
class ColorBufferGL3(val target: Int,
                     val texture: Int,
                     override val width: Int,
                     override val height: Int,
                     override val contentScale: Double,
                     override val format: ColorFormat,
                     override val type: ColorType) : ColorBuffer {

    internal var realFlipV: Boolean = false
    override var flipV: Boolean
        get() = realFlipV
        set(value) {
            realFlipV = value
        }

    companion object {
        fun fromUrl(url: String): ColorBuffer {
            val data = ColorBufferDataGL3.fromUrl(url)
            val cb = create(data.width, data.height, 1.0, data.format, data.type)
            return cb.apply {
                val d = data.data
                if (d != null) {
                    cb.write(d)
                    cb.generateMipmaps()
                } else {
                    throw RuntimeException("data is null")
                }
                data.destroy()
            }
        }

        fun fromFile(filename: String): ColorBuffer {
            val data = ColorBufferDataGL3.fromFile(filename)
            val cb = create(data.width, data.height, 1.0, data.format, data.type)
            return cb.apply {
                val d = data.data
                if (d != null) {
                    cb.write(d)
                    cb.generateMipmaps()
                } else {
                    throw RuntimeException("data is null")
                }
                data.destroy()
            }
        }

        fun create(width: Int, height: Int, contentScale: Double = 1.0, format: ColorFormat = ColorFormat.RGBa, type: ColorType = ColorType.FLOAT32): ColorBufferGL3 {
            val internalFormat = internalFormat(format, type)
            if (width <= 0 || height <= 0) {
                throw Exception("cannot create ColorBuffer with dimensions: ${width}x$height")
            }
            checkGLErrors()

            val texture = glGenTextures()
            checkGLErrors()

            glActiveTexture(GL_TEXTURE0)
            glBindTexture(GL_TEXTURE_2D, texture)
            checkGLErrors()

            val effectiveWidth = (width * contentScale).toInt()
            val effectiveHeight = (height * contentScale).toInt()

            val nullBB: ByteBuffer? = null
            glTexImage2D(GL_TEXTURE_2D, 0, internalFormat, effectiveWidth, effectiveHeight, 0, format.glFormat(), type.glType(), nullBB)
            checkGLErrors {
                when (it) {
                    GL_INVALID_OPERATION -> """format is GL_DEPTH_COMPONENT ${format.glFormat() == GL_DEPTH_COMPONENT} and internalFormat is not GL_DEPTH_COMPONENT, GL_DEPTH_COMPONENT16, GL_DEPTH_COMPONENT24, or GL_DEPTH_COMPONENT32F"""
                    GL_INVALID_FRAMEBUFFER_OPERATION -> "buh?"
                    else -> null
                }
            }
            glTexParameteri(GL_TEXTURE_2D, GL_TEXTURE_MIN_FILTER, GL_LINEAR)
            glTexParameteri(GL_TEXTURE_2D, GL_TEXTURE_MAG_FILTER, GL_LINEAR)
            glTexParameteri(GL_TEXTURE_2D, GL_TEXTURE_WRAP_S, GL_CLAMP_TO_EDGE)
            glTexParameteri(GL_TEXTURE_2D, GL_TEXTURE_WRAP_T, GL_CLAMP_TO_EDGE)
            checkGLErrors()
            return ColorBufferGL3(GL_TEXTURE_2D, texture, width, height, contentScale, format, type)
        }
    }

    fun bound(f: ColorBufferGL3.() -> Unit) {
        glActiveTexture(GL_TEXTURE0)
        val current = glGetInteger(GL_TEXTURE_BINDING_2D)
        glBindTexture(target, texture)
        this.f()
        glBindTexture(target, current)
    }

    fun destroyShadow() {
        realShadow = null
    }

    override fun generateMipmaps() {
        bound {
            glGenerateMipmap(target)
        }
    }

    override var wrapU: WrapMode
        get() = TODO("not implemented") //To change initializer of created properties use File | Settings | File Templates.
        set(value) {
            bound {
                glTexParameteri(target, GL_TEXTURE_WRAP_S, value.glWrap())
            }
        }

    override var wrapV: WrapMode
        get() = TODO("not implemented") //To change initializer of created properties use File | Settings | File Templates.
        set(value) {
            bound {
                glTexParameteri(target, GL_TEXTURE_WRAP_T, value.glWrap())
            }
        }

    override var filterMin: MinifyingFilter
        get() = TODO("not implemented")
        set(value) {
            bound {
                glTexParameteri(target, GL_TEXTURE_MIN_FILTER, value.toGLFilter())
            }
        }

    override var filterMag: MagnifyingFilter
        get() = TODO("not implemented")
        set(value) {
            bound {
                glTexParameteri(target, GL_TEXTURE_MAG_FILTER, value.toGLFilter())
            }
        }

    override val shadow: ColorBufferShadow
        get() {
            if (realShadow == null) {
                realShadow = ColorBufferShadowGL3(this)
            }
            return realShadow!!
        }

    var realShadow: ColorBufferShadow? = null

    override fun write(buffer: ByteBuffer) {
        bound {
            debugGLErrors()
            logger.trace {
                "Writing to color buffer in: $format ${format.glFormat()}, $type ${type.glType()}"
             }
            (buffer as Buffer).rewind()
            buffer.order(ByteOrder.nativeOrder())
            val currentPack = intArrayOf(0)
            glGetIntegerv(GL_UNPACK_ALIGNMENT, currentPack)
            glPixelStorei(GL_UNPACK_ALIGNMENT, 1)
            glTexSubImage2D(target, 0, 0, 0, width, height, format.glFormat(), type.glType(), buffer)
            glPixelStorei(GL_UNPACK_ALIGNMENT, currentPack[0])
            debugGLErrors()
            (buffer as Buffer).rewind()
        }
    }

    override fun read(buffer: ByteBuffer) {
        bound {
            logger.trace {
                "Reading from color buffer in: $format ${format.glFormat()}, $type ${type.glType()} "
            }
            debugGLErrors()
            glPixelStorei(GL_PACK_ALIGNMENT, 1)
            debugGLErrors()

            val packAlignment = glGetInteger(GL_PACK_ALIGNMENT)
            buffer.order(ByteOrder.nativeOrder())
            (buffer as Buffer).rewind()
            glGetTexImage(target, 0, format.glFormat(), type.glType(), buffer)
            debugGLErrors()
            (buffer as Buffer).rewind()
            glPixelStorei(GL_PACK_ALIGNMENT, packAlignment)
            debugGLErrors()
        }
    }

    override fun saveToFile(file: File) {
        if (type == ColorType.UINT8) {
            val pixels = BufferUtils.createByteBuffer(effectiveWidth * effectiveHeight * format.componentCount)
            (pixels as Buffer).rewind()
            read(pixels)
            (pixels as Buffer).rewind()

            if (!flipV) {
                val flippedPixels = BufferUtils.createByteBuffer(effectiveWidth * effectiveHeight * format.componentCount)
                (flippedPixels as Buffer).rewind()
                val stride = width * format.componentCount
                val row = ByteArray(stride)
                for (y in 0 until height) {
                    (pixels as Buffer).position((height - y - 1) * stride)
                    pixels.get(row)
                    flippedPixels.put(row)
                }
                (flippedPixels as Buffer).rewind()
                STBImageWrite.stbi_write_png(file.absolutePath, effectiveWidth, effectiveHeight, format.componentCount, flippedPixels, effectiveWidth * format.componentCount)
            } else {
                STBImageWrite.stbi_write_png(file.absolutePath, effectiveWidth, effectiveHeight, format.componentCount, pixels, effectiveWidth * format.componentCount)
            }
        } else {
            TODO("support non-UINT8 types")
        }
    }

    override fun destroy() {
        glDeleteTextures(texture)
        checkGLErrors()
    }

    override fun bind(unit: Int) {
        glActiveTexture(GL_TEXTURE0 + unit)
        glBindTexture(target, texture)
    }
}

internal fun MinifyingFilter.toGLFilter(): Int {
    return when (this) {
        MinifyingFilter.NEAREST -> GL_NEAREST
        MinifyingFilter.LINEAR -> GL_LINEAR
        MinifyingFilter.LINEAR_MIPMAP_LINEAR -> GL_LINEAR_MIPMAP_LINEAR
        MinifyingFilter.LINEAR_MIPMAP_NEAREST -> GL_LINEAR_MIPMAP_NEAREST
        MinifyingFilter.NEAREST_MIPMAP_LINEAR -> GL_NEAREST_MIPMAP_LINEAR
        MinifyingFilter.NEAREST_MIPMAP_NEAREST -> GL_NEAREST_MIPMAP_NEAREST
    }
}

internal fun MagnifyingFilter.toGLFilter(): Int {
    return when (this) {
        MagnifyingFilter.NEAREST -> GL_NEAREST
        MagnifyingFilter.LINEAR -> GL_LINEAR
    }
}

private fun WrapMode.glWrap(): Int {
    return when (this) {
        WrapMode.CLAMP_TO_EDGE -> GL_CLAMP_TO_EDGE
        WrapMode.MIRRORED_REPEAT -> GL_MIRRORED_REPEAT
        WrapMode.REPEAT -> GL_REPEAT
    }
}

internal fun ColorFormat.glFormat(): Int {
    return when (this) {
        ColorFormat.R -> GL_RED
        ColorFormat.RG -> GL_RG
        ColorFormat.RGB -> GL_RGB
        ColorFormat.RGBa -> GL_RGBA
        ColorFormat.sRGB -> GL_RGB
        ColorFormat.sRGBa -> GL_RGBA
        ColorFormat.BGR -> GL_BGR
        ColorFormat.BGRa -> GL_BGRA
    }
}

internal fun ColorType.glType(): Int {
    return when (this) {
        ColorType.UINT8 -> GL_UNSIGNED_BYTE
        ColorType.UINT16 -> GL_UNSIGNED_SHORT
        ColorType.FLOAT16 -> GL_HALF_FLOAT
        ColorType.FLOAT32 -> GL_FLOAT
        ColorType.DXT1, ColorType.DXT3, ColorType.DXT5 -> throw RuntimeException("gl type of compressed types cannot be queried")
    }
}<|MERGE_RESOLUTION|>--- conflicted
+++ resolved
@@ -182,23 +182,13 @@
                 val ca = IntArray(1)
                 STBImage.stbi_set_flip_vertically_on_load(true)
                 STBImage.stbi_set_unpremultiply_on_load(false)
-<<<<<<< HEAD
-
-=======
->>>>>>> 165d06bd
                 val data = STBImage.stbi_load_from_memory(buffer, wa, ha, ca, 0)
 
                 if (data != null) {
                     var offset = 0
                     if (ca[0] == 4) {
-<<<<<<< HEAD
-                        for (y in 0 until ha[0])
-                            for (x in 0 until wa[0]) {
-
-=======
                         for (y in 0 until ha[0]) {
                             for (x in 0 until wa[0]) {
->>>>>>> 165d06bd
                                 val a = (data.get(offset + 3).toInt() and 0xff).toDouble() / 255.0
                                 val r = ((data.get(offset).toInt() and 0xff) * a).toByte()
                                 val g = ((data.get(offset + 1).toInt() and 0xff) * a).toByte()
@@ -209,10 +199,7 @@
                                 data.put(offset + 2, b)
                                 offset += 4
                             }
-<<<<<<< HEAD
-=======
                         }
->>>>>>> 165d06bd
                     }
                 }
 
@@ -270,29 +257,6 @@
                 }
             }
 
-<<<<<<< HEAD
-            if (data != null) {
-                var offset = 0
-                if (ca[0] == 4) {
-                    for (y in 0 until ha[0])
-                        for (x in 0 until wa[0]) {
-
-                            val a = (data.get(offset + 3).toInt() and 0xff).toDouble() / 255.0
-                            val r = ((data.get(offset).toInt() and 0xff) * a).toByte()
-                            val g = ((data.get(offset + 1).toInt() and 0xff) * a).toByte()
-                            val b = ((data.get(offset + 2).toInt() and 0xff) * a).toByte()
-
-                            data.put(offset, r)
-                            data.put(offset + 1, g)
-                            data.put(offset + 2, b)
-                            offset += 4
-
-                        }
-                }
-            }
-
-=======
->>>>>>> 165d06bd
 
             if (data != null) {
                 return ColorBufferDataGL3(wa[0], ha[0],
