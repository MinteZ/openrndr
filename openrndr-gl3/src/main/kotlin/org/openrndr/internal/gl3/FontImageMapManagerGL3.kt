package org.openrndr.internal.gl3

import mu.KotlinLogging
import org.lwjgl.BufferUtils
import org.lwjgl.stb.STBTTFontinfo
import org.lwjgl.stb.STBTruetype.*
import org.lwjgl.system.MemoryStack.stackPush
import org.openrndr.binpack.IntPacker
import org.openrndr.binpack.PackNode
import org.openrndr.draw.*
import org.openrndr.internal.FontMapManager
import org.openrndr.math.IntVector2
import org.openrndr.shape.IntRectangle
import java.net.URL
import java.nio.Buffer
import java.nio.ByteOrder

private val logger = KotlinLogging.logger {}

class FontImageMapManagerGL3 : FontMapManager() {

    internal val fontMaps = mutableMapOf<String, FontImageMap>()
    val standard = charArrayOf(
            'a', 'b', 'c', 'd', 'e', 'f', 'g', 'h', 'i', 'j', 'k', 'l', 'm', 'n', 'o', 'p', 'q', 'r', 's', 't', 'u', 'v', 'w', 'x', 'y', 'z',
            'A', 'B', 'C', 'D', 'E', 'F', 'G', 'H', 'I', 'J', 'K', 'L', 'M', 'N', 'O', 'P', 'Q', 'R', 'S', 'T', 'U', 'V', 'W', 'X', 'Y', 'Z',
            'ë', 'ä', 'ö', 'ü', 'ï', 'ÿ', 'Ë', 'Ä', 'Ö', 'Ü', 'Ï', 'Ÿ', 'ñ', 'Ñ', 'ç', 'Ç', 'ø', 'Ø', 'é', 'á', 'ó', 'í', 'ú', 'É', 'Á', 'Ó',
            'Í', 'Ú', 'è', 'à', 'ò', 'ì', 'ù', 'È', 'À', 'Ò', 'Ì', 'Ù', 'â', 'ê', 'î', 'û', 'ô', 'Â', 'Ê', 'Î', 'Û', 'Ô', 'œ', 'Œ', 'æ', 'Æ',
            '0', '1', '2', '3', '4', '5', '6', '7', '8', '9', '0',
            '!', '?', '¿', '¡', '…', '.', ',', ' ', ':', ';', '&', '#', '№', '“', '”', '‘', '’', '`',
            '¤', '€', '$', '£', '‒', '-', '—', '–', '_', '·', '•', '°', '@', '^', '*', '«', '»', '/',
            '\\', '"', '\'', '+', '=', '÷', '~', '%', '(', ')', '[', ']', '{', '}', '<', '>', '|')


    val cyrillic = charArrayOf(
            'А', 'а', 'Б', 'б', 'В', 'в', 'Г', 'г', 'Д', 'д', 'Е', 'е', 'Ё', 'ё', 'Ж', 'ж', 'З', 'з', 'И', 'и', 'Й', 'й',
            'К', 'к', 'Л', 'л', 'М', 'м', 'Н', 'н', 'О', 'о', 'П', 'п', 'Р', 'р', 'С', 'с', 'Т', 'т', 'У', 'у', 'Ф', 'ф',
            'Х', 'х', 'Ц', 'ц', 'Ч', 'ч', 'Ш', 'ш', 'Щ', 'щ', 'Ъ', 'ъ', 'Ы', 'ы', 'Ь', 'ь', 'Э', 'э', 'Ю', 'ю', 'Я', 'я',
            'І', 'і', 'Ў', 'ў', 'Ґ', 'ґ', 'Ї', 'ї',	'Й', 'й'
    )

    val alphabet = standard + cyrillic

    override fun fontMapFromUrl(url: String, size: Double, contentScale: Double): FontImageMap {

        checkGLErrors()

        logger.debug { "content scale $contentScale" }
        var packSize = 256

        val byteArray = URL(url).readBytes()
        val fileSize = byteArray.size

        if (fileSize == 0) {
            throw RuntimeException("0 bytes read")
        }

        logger.debug { "bytes read: $fileSize" }

        val bb = BufferUtils.createByteBuffer(fileSize)
        bb.order(ByteOrder.nativeOrder())
        (bb as Buffer).rewind()
        bb.put(byteArray, 0, fileSize)
        (bb as Buffer).rewind()
        val info = STBTTFontinfo.create()

        val status = stbtt_InitFont(info, bb)

        if (!status) {
            throw RuntimeException("font error")
        }

        val scale = (stbtt_ScaleForPixelHeight(info, (size * contentScale).toFloat())).toFloat()

        var ascent = 0.0
        var descent = 0.0
        var lineGap = 0.0
        stackPush().let {
            val pAscent = it.mallocInt(1)
            val pDescent = it.mallocInt(1)
            val pLineGap = it.mallocInt(1)

            stbtt_GetFontVMetrics(info, pAscent, pDescent, pLineGap)

            ascent = pAscent.get(0) * scale * 1.0
            descent = pDescent.get(0) * scale * 1.0
            lineGap = pLineGap.get(0) * scale * 1.0
        }

        val glyphIndices = alphabet.associate { Pair(it, stbtt_FindGlyphIndex(info, it.toInt())) }
        val glyphDimensions = alphabet.associate { c ->
            stackPush().use {
                val px0 = it.mallocInt(1);
                val py0 = it.mallocInt(1);
                val px1 = it.mallocInt(1);
                val py1 = it.mallocInt(1)
                stbtt_GetGlyphBitmapBoxSubpixel(info, glyphIndices[c]!!, scale, scale, 0.0f, 0.0f, px0, py0, px1, py1)
                Pair(c, IntVector2(px1.get() - px0.get(), py1.get() - py0.get()))
            }
        }
        val sanding = 3

        while (true) {
            val root = PackNode(IntRectangle(0, 0, packSize, packSize))
            val packer = IntPacker()
            if (attemptPack(root, packer, glyphDimensions, sanding)) {
                break
            } else {
                packSize *= 2
            }
        }
        logger.debug { "final map size ${packSize}x${packSize}" }

        val image = colorBuffer(packSize, packSize, 1.0, ColorFormat.R)
        Session.active.untrack(image)
        val map = mutableMapOf<Char, IntRectangle>()

        val root = PackNode(IntRectangle(0, 0, packSize, packSize))
        val packer = IntPacker()

        val glyphMetrics = mutableMapOf<Char, GlyphMetrics>()

        val bitmap = BufferUtils.createByteBuffer(packSize * packSize)

        logger.debug { "creating font bitmap" }
        glyphDimensions.entries.sortedByDescending { it.value.squaredLength }.forEach {
            val target = packer.insert(root, IntRectangle(0, 0, it.value.x + 2 * sanding, it.value.y + 2 * sanding))

            target?.let { t ->
                map[it.key] = IntRectangle(t.area.x + sanding - 1, t.area.y + sanding - 1, t.area.width - 2 * sanding + 2, t.area.height - 2 * sanding + 2)

                val glyphIndex = glyphIndices[it.key]!!
                var advanceWidth = 0
                var leftBearing = 0
                stackPush().use { stack ->
                    val pAdvanceWidth = stack.mallocInt(1)
                    val pLeftBearing = stack.mallocInt(1)
                    stbtt_GetGlyphHMetrics(info, glyphIndex, pAdvanceWidth, pLeftBearing)
                    advanceWidth = pAdvanceWidth.get(0)
                    leftBearing = pLeftBearing.get(0)
                }

                var x0 = 0
                var y0 = 0
                var x1 = 0
                var y1 = 0
                stackPush().use { stack ->
                    val px0 = stack.mallocInt(1);
                    val py0 = stack.mallocInt(1);
                    val px1 = stack.mallocInt(1);
                    val py1 = stack.mallocInt(1)
                    stbtt_GetGlyphBitmapBoxSubpixel(info, glyphIndex, scale, scale, 0.0f, 0.0f, px0, py0, px1, py1)
                    x0 = px0.get(0); y0 = py0.get(0); x1 = px1.get(0); y1 = py1.get(0);
                }
                val ascale = scale / contentScale
                glyphMetrics[it.key] = GlyphMetrics(advanceWidth * ascale, leftBearing * ascale, x0.toDouble(), y0.toDouble())

                (bitmap as Buffer).rewind()
                (bitmap as Buffer).position((sanding + t.area.y) * packSize + sanding + t.area.x)
                stbtt_MakeGlyphBitmapSubpixel(info, bitmap, x1 - x0, y1 - y0, packSize, scale, scale, 0.0f, 0.0f, glyphIndex)
            }
        }
        logger.debug { "uploading bitmap to colorbuffer" }
        image as ColorBufferGL3
        (bitmap as Buffer).rewind()
        image.write(bitmap)

        val leading = ascent - descent + lineGap
<<<<<<< HEAD
        return FontImageMap(image, map, glyphMetrics, size, contentScale, ascent / contentScale, descent / contentScale, (ascent + descent) / contentScale, leading / contentScale, "test").apply {

            for (outer in standard) {
                for (inner in standard) {
                    val outerGlyph = glyphIndices.get(outer)
                    val innerGlyph = glyphIndices.get(inner)
                    if (outerGlyph != null && innerGlyph != null) {
                        val kernInfo = stbtt_GetGlyphKernAdvance(info, outerGlyph, innerGlyph)
                        kerningTable[CharacterPair(outer, inner)] = kernInfo * scale/contentScale
                    }
                }
            }
        }
=======
        return FontImageMap(image, map, glyphMetrics, size, contentScale, ascent / contentScale, descent / contentScale, (ascent + descent) / contentScale, leading / contentScale, url)
>>>>>>> 9b79c9ce
    }
}

internal fun attemptPack(root: PackNode, packer: IntPacker, map: Map<Char, IntVector2>, sanding: Int = 2): Boolean {
    for (entry in map.values.sortedByDescending { it.squaredLength }) {
        val rectangle = IntRectangle(0, 0, entry.x + 2 * sanding, entry.y + 2 * sanding)
        if (rectangle.width <= 0 || rectangle.height <= 0) {
            throw RuntimeException("area < 0")
        }
        packer.insert(root, rectangle) ?: return false
    }
    return true
}<|MERGE_RESOLUTION|>--- conflicted
+++ resolved
@@ -110,8 +110,7 @@
         }
         logger.debug { "final map size ${packSize}x${packSize}" }
 
-        val image = colorBuffer(packSize, packSize, 1.0, ColorFormat.R)
-        Session.active.untrack(image)
+        val image = ColorBuffer.create(packSize, packSize, 1.0, ColorFormat.R)
         val map = mutableMapOf<Char, IntRectangle>()
 
         val root = PackNode(IntRectangle(0, 0, packSize, packSize))
@@ -165,8 +164,7 @@
         image.write(bitmap)
 
         val leading = ascent - descent + lineGap
-<<<<<<< HEAD
-        return FontImageMap(image, map, glyphMetrics, size, contentScale, ascent / contentScale, descent / contentScale, (ascent + descent) / contentScale, leading / contentScale, "test").apply {
+        return FontImageMap(image, map, glyphMetrics, size, contentScale, ascent / contentScale, descent / contentScale, (ascent + descent) / contentScale, leading / contentScale, url).apply {
 
             for (outer in standard) {
                 for (inner in standard) {
@@ -179,9 +177,6 @@
                 }
             }
         }
-=======
-        return FontImageMap(image, map, glyphMetrics, size, contentScale, ascent / contentScale, descent / contentScale, (ascent + descent) / contentScale, leading / contentScale, url)
->>>>>>> 9b79c9ce
     }
 }
 
